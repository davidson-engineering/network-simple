#!/usr/bin/env python
# -*- coding: utf-8 -*-
# ----------------------------------------------------------------------------
# Created By  : Matthew Davidson
# Created Date: 2024-02-02
# Copyright © 2024 Davidson Engineering Ltd.
# ---------------------------------------------------------------------------
"""network_simple - A simple network client and server for sending and receiving data."""
# ---------------------------------------------------------------------------


import time
import threading
import logging
import random
import time


logging.basicConfig(level=logging.INFO)

from network_simple.client import SimpleClientTCP
from network_simple.server import SimpleServerTCP

# Example server-client for networking with TCP protocol


def client_tcp():

<<<<<<< HEAD
    client_config = {
        "host": "gfyvrdatadash",
        "port": 50000,
    }
    client = SimpleClientTCP(**client_config)
=======
    client = SimpleClientTCP(
        server_address=("localhost", 9000),
    )
>>>>>>> cb12fa07
    random_metrics = [
        dict(
            measurement="cpu_usage",
            fields=dict(cpu0=random.random()),
            time=time.time(),
        )
        for _ in range(16_384)
    ]
    for metric in random_metrics:
        client.add_to_queue(metric)
    client.run_until_buffer_empty()

    while True:
        time.sleep(1)


def server_tcp():
    buffer = []
    server = SimpleServerTCP(
        output_buffer=buffer,
        server_address=("localhost", 9000),
        autostart=True,
    )
    while True:
        time.sleep(1)


# Example server-client for networking with UDP protocol

from network_simple.client import SimpleClientUDP
from network_simple.server import SimpleServerUDP


def client_udp():

<<<<<<< HEAD
    client_config = {
        "host": "http://gfyvrdatadash",
        "port": 9001,
    }
    client = SimpleClientUDP(**client_config)
=======
    client = SimpleClientUDP(
        server_address=("localhost", 9000),
    )
>>>>>>> cb12fa07
    random_metrics = [
        dict(
            measurement="cpu_usage",
            fields=dict(cpu0=random.random()),
            time=time.time(),
        )
        for _ in range(16_384)
    ]
    for metric in random_metrics:
        client.add_to_queue(metric)
    client.send()
    while True:
        time.sleep(1)


def server_udp():
    buffer = []
    server = SimpleServerUDP(
        output_buffer=buffer,
        server_address=("localhost", 9000),
        autostart=True,
    )
    print(server)
    while True:
        time.sleep(1)


# Run server and client in separate threads


def run_server(server):
    server_thread = threading.Thread(target=server)
    server_thread.start()
    return server_thread


def run_client(client):
    client_thread = threading.Thread(target=client)
    client_thread.start()
    return client_thread


def run_server_client(server, client):

    server_thread = run_server(server)
    time.sleep(0.5)
    client_thread = run_client(client)

    server_thread.join()
    client_thread.join()

    while True:
        time.sleep(1)


if __name__ == "__main__":

    # UDP client and server
    run_server_client(server_tcp, client_tcp)

    # run_client(client_tcp)

    while True:
        time.sleep(1)

    # TCP client and server
    # run_server_client(server_tcp, client_tcp)
<|MERGE_RESOLUTION|>--- conflicted
+++ resolved
@@ -1,152 +1,135 @@
-#!/usr/bin/env python
-# -*- coding: utf-8 -*-
-# ----------------------------------------------------------------------------
-# Created By  : Matthew Davidson
-# Created Date: 2024-02-02
-# Copyright © 2024 Davidson Engineering Ltd.
-# ---------------------------------------------------------------------------
-"""network_simple - A simple network client and server for sending and receiving data."""
-# ---------------------------------------------------------------------------
-
-
-import time
-import threading
-import logging
-import random
-import time
-
-
-logging.basicConfig(level=logging.INFO)
-
-from network_simple.client import SimpleClientTCP
-from network_simple.server import SimpleServerTCP
-
-# Example server-client for networking with TCP protocol
-
-
-def client_tcp():
-
-<<<<<<< HEAD
-    client_config = {
-        "host": "gfyvrdatadash",
-        "port": 50000,
-    }
-    client = SimpleClientTCP(**client_config)
-=======
-    client = SimpleClientTCP(
-        server_address=("localhost", 9000),
-    )
->>>>>>> cb12fa07
-    random_metrics = [
-        dict(
-            measurement="cpu_usage",
-            fields=dict(cpu0=random.random()),
-            time=time.time(),
-        )
-        for _ in range(16_384)
-    ]
-    for metric in random_metrics:
-        client.add_to_queue(metric)
-    client.run_until_buffer_empty()
-
-    while True:
-        time.sleep(1)
-
-
-def server_tcp():
-    buffer = []
-    server = SimpleServerTCP(
-        output_buffer=buffer,
-        server_address=("localhost", 9000),
-        autostart=True,
-    )
-    while True:
-        time.sleep(1)
-
-
-# Example server-client for networking with UDP protocol
-
-from network_simple.client import SimpleClientUDP
-from network_simple.server import SimpleServerUDP
-
-
-def client_udp():
-
-<<<<<<< HEAD
-    client_config = {
-        "host": "http://gfyvrdatadash",
-        "port": 9001,
-    }
-    client = SimpleClientUDP(**client_config)
-=======
-    client = SimpleClientUDP(
-        server_address=("localhost", 9000),
-    )
->>>>>>> cb12fa07
-    random_metrics = [
-        dict(
-            measurement="cpu_usage",
-            fields=dict(cpu0=random.random()),
-            time=time.time(),
-        )
-        for _ in range(16_384)
-    ]
-    for metric in random_metrics:
-        client.add_to_queue(metric)
-    client.send()
-    while True:
-        time.sleep(1)
-
-
-def server_udp():
-    buffer = []
-    server = SimpleServerUDP(
-        output_buffer=buffer,
-        server_address=("localhost", 9000),
-        autostart=True,
-    )
-    print(server)
-    while True:
-        time.sleep(1)
-
-
-# Run server and client in separate threads
-
-
-def run_server(server):
-    server_thread = threading.Thread(target=server)
-    server_thread.start()
-    return server_thread
-
-
-def run_client(client):
-    client_thread = threading.Thread(target=client)
-    client_thread.start()
-    return client_thread
-
-
-def run_server_client(server, client):
-
-    server_thread = run_server(server)
-    time.sleep(0.5)
-    client_thread = run_client(client)
-
-    server_thread.join()
-    client_thread.join()
-
-    while True:
-        time.sleep(1)
-
-
-if __name__ == "__main__":
-
-    # UDP client and server
-    run_server_client(server_tcp, client_tcp)
-
-    # run_client(client_tcp)
-
-    while True:
-        time.sleep(1)
-
-    # TCP client and server
-    # run_server_client(server_tcp, client_tcp)
+#!/usr/bin/env python
+# -*- coding: utf-8 -*-
+# ----------------------------------------------------------------------------
+# Created By  : Matthew Davidson
+# Created Date: 2024-02-02
+# Copyright © 2024 Davidson Engineering Ltd.
+# ---------------------------------------------------------------------------
+"""network_simple - A simple network client and server for sending and receiving data."""
+# ---------------------------------------------------------------------------
+
+
+import time
+import threading
+import logging
+import random
+import time
+
+
+logging.basicConfig(level=logging.INFO)
+
+from network_simple import SimpleClientTCP, SimpleServerTCP
+from buffered.buffer import Buffer
+
+# Example server-client for networking with TCP protocol
+
+
+def client_tcp():
+
+    client = SimpleClientTCP(
+        server_address=("localhost", 9000),
+    )
+    random_metrics = [
+        dict(
+            measurement="cpu_usage",
+            fields=dict(cpu0=random.random()),
+            time=time.time(),
+        )
+        for _ in range(16_384)
+    ]
+    for metric in random_metrics:
+        client.add_to_queue(metric)
+    client.run_until_buffer_empty()
+
+    while True:
+        time.sleep(1)
+
+
+def server_tcp():
+    buffer = Buffer()
+    server = SimpleServerTCP(
+        output_buffer=buffer,
+        server_address=("localhost", 9000),
+        autostart=True,
+    )
+    while True:
+        time.sleep(1)
+
+
+# Example server-client for networking with UDP protocol
+
+from network_simple import SimpleClientUDP, SimpleServerUDP
+
+
+def client_udp():
+
+    client = SimpleClientUDP(
+        server_address=("localhost", 9000),
+    )
+    random_metrics = [
+        dict(
+            measurement="cpu_usage",
+            fields=dict(cpu0=random.random()),
+            time=time.time(),
+        )
+        for _ in range(16_384)
+    ]
+    for metric in random_metrics:
+        client.add_to_queue(metric)
+    client.send()
+    while True:
+        time.sleep(1)
+
+
+def server_udp():
+    buffer = Buffer()
+    server = SimpleServerUDP(
+        output_buffer=buffer,
+        server_address=("localhost", 9000),
+        autostart=True,
+    )
+    print(server)
+    while True:
+        time.sleep(1)
+
+
+# Run server and client in separate threads
+
+
+def run_server(server):
+    server_thread = threading.Thread(target=server)
+    server_thread.start()
+    return server_thread
+
+
+def run_client(client):
+    client_thread = threading.Thread(target=client)
+    client_thread.start()
+    return client_thread
+
+
+def run_server_client(server, client):
+
+    server_thread = run_server(server)
+    time.sleep(0.5)
+    client_thread = run_client(client)
+
+    server_thread.join()
+    client_thread.join()
+
+    while True:
+        time.sleep(1)
+
+
+if __name__ == "__main__":
+
+    # UDP client and server
+    run_server_client(server_tcp, client_tcp)
+
+    # run_client(client_tcp)
+
+    while True:
+        time.sleep(1)
+
+    # TCP client and server
+    # run_server_client(server_tcp, client_tcp)